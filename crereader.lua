require "unireader"
require "inputbox"
require "selectmenu"

CREReader = UniReader:new{
	pos = nil,
	percent = 0,

	gamma_index = 15,
	font_face = nil,
}

function CREReader:init()
	self:addAllCommands()
	self:adjustCreReaderCommands()
end

-- open a CREngine supported file and its settings store
function CREReader:open(filename)
	local ok
	local file_type = string.lower(string.match(filename, ".+%.([^.]+)"))
	-- these two format use the same css file
	if file_type == "html" then
		file_type = "htm"
	end
	local style_sheet = "./data/"..file_type..".css"
	ok, self.doc = pcall(cre.openDocument, filename, style_sheet, 
						G_width, G_height)
	if not ok then
		return false, self.doc -- will contain error message
	end

	return true
end

----------------------------------------------------
-- setting related methods
----------------------------------------------------
function CREReader:loadSpecialSettings()
	local font_face = self.settings:readSetting("font_face")
	self.font_face = font_face or "FreeSerif"
	self.doc:setFontFace(self.font_face)

	local gamma_index = self.settings:readSetting("gamma_index")
	self.gamma_index = gamma_index or self.gamma_index
	cre.setGammaIndex(self.gamma_index)
end

function CREReader:getLastPageOrPos()
	local last_percent = self.settings:readSetting("last_percent") 
	if last_percent then
		return math.floor((last_percent * self.doc:getFullHeight()) / 10000)
	else
		return 0
	end
end

function CREReader:saveSpecialSettings()
	self.settings:savesetting("font_face", self.font_face)
	self.settings:savesetting("gamma_index", self.gamma_index)
end

function CREReader:saveLastPageOrPos()
	self.settings:savesetting("last_percent", self.percent)
end

----------------------------------------------------
-- render related methods
----------------------------------------------------
-- we don't need setzoom in CREReader
function CREReader:setzoom(page, preCache)
	return
end

function CREReader:redrawCurrentPage()
	self:goto(self.pos)
end

----------------------------------------------------
-- goto related methods
----------------------------------------------------
function CREReader:goto(pos, pos_type)
	local prev_xpointer = self.doc:getXPointer()
	local width, height = G_width, G_height

	if pos_type == "xpointer" then
		self.doc:gotoXPointer(pos)
		pos = self.doc:getCurrentPos()
	else -- pos_type is PERCENT * 100
<<<<<<< HEAD
		pos = math.min(pos, self.doc:getFullHeight()-height)
=======
		pos = math.min(pos, self.doc:getFullHeight() - height)
>>>>>>> cf70e563
		pos = math.max(pos, 0)
		self.doc:gotoPos(pos)
	end

	-- add to jump_stack, distinguish jump from normal page turn
	-- NOTE:
	-- even though we have called gotoPos() or gotoXPointer() previously, 
	-- self.pos hasn't been updated yet here, so we can still make use of it.
	if self.pos and math.abs(self.pos - pos) > height then
		self:addJump(prev_xpointer)
	end

	self.doc:drawCurrentPage(self.nulldc, fb.bb)

	if self.rcount == self.rcountmax then
		print("full refresh")
		self.rcount = 1
		fb:refresh(0)
	else
		print("partial refresh")
		self.rcount = self.rcount + 1
		fb:refresh(1)
	end

	self.pos = pos
	print("------", self.pos)
	self.pageno = self.doc:getCurrentPage()
	self.percent = self.doc:getCurrentPercent()
end

function CREReader:gotoPercent(percent)
	self:goto(percent * self.doc:getFullHeight() / 10000)
end

function CREReader:gotoTocEntry(entry)
	self:goto(entry.xpointer, "xpointer")
end

function CREReader:nextView()
	return self.pos + G_height - self.pan_overlap_vertical
end

function CREReader:prevView()
	return self.pos - G_height + self.pan_overlap_vertical
end

----------------------------------------------------
-- jump stack related methods
----------------------------------------------------
function CREReader:isSamePage(p1, p2)
	return self.doc:getPageFromXPointer(p1) == self.doc:getPageFromXPointer(p2)
end

function CREReader:showJumpStack()
	local menu_items = {}
	print(dump(self.jump_stack))
	for k,v in ipairs(self.jump_stack) do
		table.insert(menu_items,
			v.datetime.." -> page "..
			(self.doc:getPageFromXPointer(v.page)).." "..v.notes)
	end
	jump_menu = SelectMenu:new{
		menu_title = "Jump Keeper      (current page: "..self.pageno..")",
		item_array = menu_items,
		no_item_msg = "No jump history.",
	}
	item_no = jump_menu:choose(0, fb.bb:getHeight())
	if item_no then
		local jump_item = self.jump_stack[item_no]
		self:goto(jump_item.page, "xpointer")
	else
		self:redrawCurrentPage()
	end
end

----------------------------------------------------
-- TOC related methods
----------------------------------------------------
function CREReader:getTocTitleOfCurrentPage()
	return self:getTocTitleByPage(self.percent)
end


----------------------------------------------------
-- menu related methods
----------------------------------------------------
-- used in CREReader:showMenu()
function CREReader:_drawReadingInfo()
	local ypos = G_height - 50
	local load_percent = self.percent/100

	fb.bb:paintRect(0, ypos, G_width, 50, 0)

	ypos = ypos + 15
	local face, fhash = Font:getFaceAndHash(22)
	local cur_section = self:getTocTitleOfCurrentPage()
	if cur_section ~= "" then
		cur_section = "Section: "..cur_section
	end
	renderUtf8Text(fb.bb, 10, ypos+6, face, fhash,
		"Position: "..load_percent.."%".."    "..cur_section, true)

	ypos = ypos + 15
	blitbuffer.progressBar(fb.bb, 10, ypos, G_width - 20, 15,
							5, 4, load_percent/100, 8)
end



function CREReader:adjustCreReaderCommands()
	-- delete commands
	self.commands:delGroup("[joypad]")
	self.commands:del(KEY_G, nil, "G")
	self.commands:del(KEY_J, nil, "J")
	self.commands:del(KEY_K, nil, "K")
	self.commands:del(KEY_Z, nil, "Z")
	self.commands:del(KEY_Z, MOD_SHIFT, "Z")
	self.commands:del(KEY_Z, MOD_ALT, "Z")
	self.commands:del(KEY_A, nil, "A")
	self.commands:del(KEY_A, MOD_SHIFT, "A")
	self.commands:del(KEY_A, MOD_ALT, "A")
	self.commands:del(KEY_S, nil, "S")
	self.commands:del(KEY_S, MOD_SHIFT, "S")
	self.commands:del(KEY_S, MOD_ALT, "S")
	self.commands:del(KEY_D, nil, "D")
	self.commands:del(KEY_D, MOD_SHIFT, "D")
	self.commands:del(KEY_D, MOD_ALT, "D")
	self.commands:del(KEY_F, MOD_SHIFT, "F")
	self.commands:del(KEY_F, MOD_ALT, "F")

	-- overwrite commands
	self.commands:add(KEY_PGFWD, MOD_SHIFT_OR_ALT, ">",
		"increase font size",
		function(cr)
			cr.doc:zoomFont(1)
			cr:redrawCurrentPage()
		end
	)
	self.commands:add(KEY_PGBCK, MOD_SHIFT_OR_ALT, "<",
		"decrease font size",
		function(cr)
			cr.doc:zoomFont(-1)
			cr:redrawCurrentPage()
		end
	)
	local numeric_keydefs = {}
	for i=1,10 do 
		numeric_keydefs[i]=Keydef:new(KEY_1+i-1, nil, tostring(i%10)) 
	end
	self.commands:addGroup("[1..0]", numeric_keydefs,
		"jump to <key>*10% of document",
		function(cr, keydef)
			print('jump to position: '..
				math.floor(cr.doc:getFullHeight()*(keydef.keycode-KEY_1)/9)..
				'/'..cr.doc:getFullHeight())
			cr:goto(math.floor(cr.doc:getFullHeight()*(keydef.keycode-KEY_1)/9))
		end
	)
	self.commands:add(KEY_F, nil, "F",
		"invoke font menu",
		function(cr)
			local face_list = cre.getFontFaces()

			local fonts_menu = SelectMenu:new{
				menu_title = "Fonts Menu",
				item_array = face_list,
			}

			local item_no = fonts_menu:choose(0, G_height)
			print(face_list[item_no])
			if item_no then
				cr.doc:setFontFace(face_list[item_no])
				self.font_face = face_list[item_no]
			end
			cr:redrawCurrentPage()
		end
	)
	self.commands:add(KEY_F, MOD_ALT, "F",
		"Toggle font bolder attribute",
		function(cr)
			cr.doc:toggleFontBolder()
			cr:redrawCurrentPage()
		end
	)
	self.commands:add(KEY_B, MOD_SHIFT, "B",
		"add jump",
		function(cr)
			cr:addJump(self.doc:getXPointer())
		end
	)
	self.commands:add(KEY_BACK,nil,"back",
		"back to last jump",
		function(cr)
			if #cr.jump_stack ~= 0 then
				cr:goto(cr.jump_stack[1].page, "xpointer")
			end
		end
	)
	self.commands:add(KEY_VPLUS, nil, "vol+",
		"increase gamma",
		function(cr)
			cre.setGammaIndex(self.gamma_index + 1)
			self.gamma_index = cre.getGammaIndex()
			cr:redrawCurrentPage()
		end
	)
	self.commands:add(KEY_VMINUS, nil, "vol-",
		"decrease gamma",
		function(cr)
			cre.setGammaIndex(self.gamma_index - 1)
			self.gamma_index = cre.getGammaIndex()
			cr:redrawCurrentPage()
		end
	)
	self.commands:add(KEY_FW_UP, nil, "joypad up",
		"pan "..self.shift_y.." pixels upwards",
		function(cr)
			cr:goto(cr.pos - cr.shift_y)
		end
	)
	self.commands:add(KEY_FW_DOWN, nil, "joypad down",
		"pan "..self.shift_y.." pixels downwards",
		function(cr)
			cr:goto(cr.pos + cr.shift_y)
		end
	)
end<|MERGE_RESOLUTION|>--- conflicted
+++ resolved
@@ -87,11 +87,7 @@
 		self.doc:gotoXPointer(pos)
 		pos = self.doc:getCurrentPos()
 	else -- pos_type is PERCENT * 100
-<<<<<<< HEAD
-		pos = math.min(pos, self.doc:getFullHeight()-height)
-=======
 		pos = math.min(pos, self.doc:getFullHeight() - height)
->>>>>>> cf70e563
 		pos = math.max(pos, 0)
 		self.doc:gotoPos(pos)
 	end
