require "keys"
require "settings"
require "selectmenu"
require "commands"
require "helppage"

UniReader = {
	-- "constants":
	ZOOM_BY_VALUE = 0,
	ZOOM_FIT_TO_PAGE = -1,
	ZOOM_FIT_TO_PAGE_WIDTH = -2,
	ZOOM_FIT_TO_PAGE_HEIGHT = -3,
	ZOOM_FIT_TO_CONTENT = -4,
	ZOOM_FIT_TO_CONTENT_WIDTH = -5,
	ZOOM_FIT_TO_CONTENT_HEIGHT = -6,
	ZOOM_FIT_TO_CONTENT_WIDTH_PAN = -7,
	--ZOOM_FIT_TO_CONTENT_HEIGHT_PAN = -8,
	ZOOM_FIT_TO_CONTENT_HALF_WIDTH_MARGIN = -9,
	ZOOM_FIT_TO_CONTENT_HALF_WIDTH = -10,

	GAMMA_NO_GAMMA = 1.0,

	-- framebuffer update policy state:
	rcount = 5,
	rcountmax = 5,

	-- zoom state:
	globalzoom = 1.0,
	globalzoom_orig = 1.0,
	globalzoommode = -1, -- ZOOM_FIT_TO_PAGE

	globalrotate = 0,

	-- gamma setting:
	globalgamma = 1.0,   -- GAMMA_NO_GAMMA

	-- cached tile size
	fullwidth = 0,
	fullheight = 0,
	-- size of current page for current zoom level in pixels
	cur_full_width = 0,
	cur_full_height = 0,
	offset_x = 0,
	offset_y = 0,
	min_offset_x = 0,
	min_offset_y = 0,
	content_top = 0, -- for ZOOM_FIT_TO_CONTENT_WIDTH_PAN (prevView)

	-- set panning distance
	shift_x = 100,
	shift_y = 50,
	pan_by_page = false, -- using shift_[xy] or width/height
	pan_x = 0, -- top-left offset of page when pan activated
	pan_y = 0,
	pan_margin = 20, -- horizontal margin for two-column zoom
	pan_overlap_vertical = 30,

	-- the document:
	doc = nil,
	-- the document's setting store:
	settings = nil,
	-- list of available commands:
	commands = nil,

	-- we will use this one often, so keep it "static":
	nulldc = DrawContext.new(),

	-- tile cache configuration:
	cache_max_memsize = 1024*1024*5, -- 5MB tile cache
	cache_item_max_pixels = 1024*1024*2, -- max. size of rendered tiles
	cache_max_ttl = 20, -- time to live
	-- tile cache state:
	cache_current_memsize = 0,
	cache = {},

	pagehash = nil,

	jump_stack = {},
	highlight = {},
	toc = nil,

	bbox = {}, -- override getUsedBBox
}

function UniReader:new(o)
	o = o or {}
	setmetatable(o, self)
	self.__index = self
	return o
end

--[[
	For a new specific reader,
	you must always overwrite following two methods:

	* self:open()

	overwrite other methods if needed.
--]]
function UniReader:init()
end

-- open a file and its settings store
-- tips: you can use self:loadSettings in open() method.
function UniReader:open(filename, password)
	return false
end



--[ following are default methods ]--

function UniReader:loadSettings(filename)
	if self.doc ~= nil then
		self.settings = DocSettings:open(filename)

		local gamma = self.settings:readSetting("gamma")
		if gamma then
			self.globalgamma = gamma
		end

		local jumpstack = self.settings:readSetting("jumpstack")
		self.jump_stack = jumpstack or {}

		local bbox = self.settings:readSetting("bbox")
		print("# bbox loaded "..dump(bbox))
		self.bbox = bbox

		self.globalzoom = self.settings:readSetting("globalzoom") or 1.0
		self.globalzoommode = self.settings:readSetting("globalzoommode") or -1

		return true
	end
	return false
end

function UniReader:initGlobalSettings(settings)
	local pan_overlap_vertical = settings:readSetting("pan_overlap_vertical")
	if pan_overlap_vertical then
		self.pan_overlap_vertical = pan_overlap_vertical
	end
	-- initialize commands
	self:addAllCommands()

	local cache_max_memsize = settings:readSetting("cache_max_memsize")
	if cache_max_memsize then
		self.cache_max_memsize = cache_max_memsize
	end

	local cache_max_ttl = settings:readSetting("cache_max_ttl")
	if cache_max_ttl then
		self.cache_max_ttl = cache_max_ttl
	end
end

-- guarantee that we have enough memory in cache
function UniReader:cacheClaim(size)
	if(size > self.cache_max_memsize) then
		-- we're not allowed to claim this much at all
		error("too much memory claimed")
		return false
	end
	while self.cache_current_memsize + size > self.cache_max_memsize do
		-- repeat this until we have enough free memory
		for k, _ in pairs(self.cache) do
			if self.cache[k].ttl > 0 then
				-- reduce ttl
				self.cache[k].ttl = self.cache[k].ttl - 1
			else
				-- cache slot is at end of life, so kick it out
				self.cache_current_memsize = self.cache_current_memsize - self.cache[k].size
				self.cache[k] = nil
			end
		end
	end
	self.cache_current_memsize = self.cache_current_memsize + size
	return true
end

function UniReader:drawOrCache(no, preCache)
	-- our general caching strategy is as follows:
	-- #1 goal: we must render the needed area.
	-- #2 goal: we render as much of the requested page as we can
	-- #3 goal: we render the full page
	-- #4 goal: we render next page, too. (TODO)

	-- ideally, this should be factored out and only be called when needed (TODO)
	local ok, page = pcall(self.doc.openPage, self.doc, no)
	if not ok then
		-- TODO: error handling
		return nil
	end
<<<<<<< HEAD
	local dc = self:setzoom(page, preCache)
=======
	local dc = self:setZoom(page)
>>>>>>> 5b2cd6cf

	-- offset_x_in_page & offset_y_in_page is the offset within zoomed page
	-- they are always positive.
	-- you can see self.offset_x_& self.offset_y as the offset within
	-- draw space, which includes the page. So it can be negative and positive.
	local offset_x_in_page = -self.offset_x
	local offset_y_in_page = -self.offset_y
	if offset_x_in_page < 0 then offset_x_in_page = 0 end
	if offset_y_in_page < 0 then offset_y_in_page = 0 end

	-- check if we have relevant cache contents
	local pagehash = no..'_'..self.globalzoom..'_'..self.globalrotate..'_'..self.globalgamma
	if self.cache[pagehash] ~= nil then
		-- we have something in cache, check if it contains the requested part
		if self.cache[pagehash].x <= offset_x_in_page
			and self.cache[pagehash].y <= offset_y_in_page
			and ( self.cache[pagehash].x + self.cache[pagehash].w >= offset_x_in_page + width
				or self.cache[pagehash].w >= self.fullwidth - 1)
			and ( self.cache[pagehash].y + self.cache[pagehash].h >= offset_y_in_page + height
				or self.cache[pagehash].h >= self.fullheight - 1)
		then
			-- requested part is within cached tile
			-- ...so properly clean page
			page:close()
			-- ...and give it more time to live (ttl), except if we're precaching
			if not preCache then
				self.cache[pagehash].ttl = self.cache_max_ttl
			end
			-- ...and return blitbuffer plus offset into it
			return pagehash,
				offset_x_in_page - self.cache[pagehash].x,
				offset_y_in_page - self.cache[pagehash].y
		end
	end
	-- okay, we do not have it in cache yet.
	-- so render now.
	-- start off with the requested area
	local tile = { x = offset_x_in_page, y = offset_y_in_page,
					w = width, h = height }
	-- can we cache the full page?
	local max_cache = self.cache_max_memsize
	if preCache then
		max_cache = max_cache - self.cache[self.pagehash].size
	end
	if (self.fullwidth * self.fullheight / 2) <= max_cache then
		-- yes we can, so do this with offset 0, 0
		tile.x = 0
		tile.y = 0
		tile.w = self.fullwidth
		tile.h = self.fullheight
	elseif (tile.w*tile.h / 2) > max_cache then
		-- no, we can't. so generate a tile as big as we can go
		-- grow area in steps of 10px
		while ((tile.w+10) * (tile.h+10) / 2) < max_cache do
			if tile.x > 0 then
				tile.x = tile.x - 5
				tile.w = tile.w + 5
			end
			if tile.x + tile.w < self.fullwidth then
				tile.w = tile.w + 5
			end
			if tile.y > 0 then
				tile.y = tile.y - 5
				tile.h = tile.h + 5
			end
			if tile.y + tile.h < self.fullheigth then
				tile.h = tile.h + 5
			end
		end
	else
		if not preCache then
			print("E: not enough memory in cache left, probably a bug.")
		end
		return nil
	end
	self:cacheClaim(tile.w * tile.h / 2);
	self.cache[pagehash] = {
		x = tile.x,
		y = tile.y,
		w = tile.w,
		h = tile.h,
		ttl = self.cache_max_ttl,
		size = tile.w * tile.h / 2,
		bb = Blitbuffer.new(tile.w, tile.h)
	}
	--print ("# new biltbuffer:"..dump(self.cache[pagehash]))
	dc:setOffset(-tile.x, -tile.y)
	print("# rendering: page="..no)
	page:draw(dc, self.cache[pagehash].bb, 0, 0)
	page:close()

	-- return hash and offset within blitbuffer
	return pagehash,
		offset_x_in_page - tile.x,
		offset_y_in_page - tile.y
end

-- blank the cache
function UniReader:clearCache()
	self.cache = {}
	self.cache_current_memsize = 0
end

-- set viewer state according to zoom state
<<<<<<< HEAD
function UniReader:setzoom(page, preCache)
=======
function UniReader:setZoom(page)
>>>>>>> 5b2cd6cf
	local dc = DrawContext.new()
	local pwidth, pheight = page:getSize(self.nulldc)
	print("# page::getSize "..pwidth.."*"..pheight);
	local x0, y0, x1, y1 = page:getUsedBBox()
	if x0 == 0.01 and y0 == 0.01 and x1 == -0.01 and y1 == -0.01 then
		x0 = 0
		y0 = 0
		x1 = pwidth
		y1 = pheight
	end
	-- clamp to page BBox
	if x0 < 0 then x0 = 0 end
	if x1 > pwidth then x1 = pwidth end
	if y0 < 0 then y0 = 0 end
	if y1 > pheight then y1 = pheight end

	if self.bbox.enabled then
		print("# ORIGINAL page::getUsedBBox "..x0.."*"..y0.." "..x1.."*"..y1);
		local bbox = self.bbox[self.pageno] -- exact

		local oddEven = self:oddEven(self.pageno)
		if bbox ~= nil then
			print("## bbox from "..self.pageno)
		else
			bbox = self.bbox[oddEven] -- odd/even
		end
		if bbox ~= nil then -- last used up to this page
			print("## bbox from "..oddEven)
		else
			for i = 0,self.pageno do
				bbox = self.bbox[ self.pageno - i ]
				if bbox ~= nil then
					print("## bbox from "..self.pageno - i)
					break
				end
			end
		end
		if bbox ~= nil then
			x0 = bbox["x0"]
			y0 = bbox["y0"]
			x1 = bbox["x1"]
			y1 = bbox["y1"]
		end
	end

	print("# page::getUsedBBox "..x0.."*"..y0.." "..x1.."*"..y1);

	if self.globalzoommode == self.ZOOM_FIT_TO_PAGE
	or self.globalzoommode == self.ZOOM_FIT_TO_CONTENT then
		self.globalzoom = width / pwidth
		self.offset_x = 0
		self.offset_y = (height - (self.globalzoom * pheight)) / 2
		if height / pheight < self.globalzoom then
			self.globalzoom = height / pheight
			self.offset_x = (width - (self.globalzoom * pwidth)) / 2
			self.offset_y = 0
		end
		self.pan_by_page = false
	elseif self.globalzoommode == self.ZOOM_FIT_TO_PAGE_WIDTH
	or self.globalzoommode == self.ZOOM_FIT_TO_CONTENT_WIDTH then
		self.globalzoom = width / pwidth
		self.offset_x = 0
		self.offset_y = (height - (self.globalzoom * pheight)) / 2
		self.pan_by_page = false
	elseif self.globalzoommode == self.ZOOM_FIT_TO_PAGE_HEIGHT
	or self.globalzoommode == self.ZOOM_FIT_TO_CONTENT_HEIGHT then
		self.globalzoom = height / pheight
		self.offset_x = (width - (self.globalzoom * pwidth)) / 2
		self.offset_y = 0
		self.pan_by_page = false
	end

	if self.globalzoommode == self.ZOOM_FIT_TO_CONTENT then
		if (x1 - x0) < pwidth then
			self.globalzoom = width / (x1 - x0)
			if height / (y1 - y0) < self.globalzoom then
				self.globalzoom = height / (y1 - y0)
			end
		end
		self.offset_x = -1 * x0 * self.globalzoom
		self.offset_y = -1 * y0 * self.globalzoom
	elseif self.globalzoommode == self.ZOOM_FIT_TO_CONTENT_WIDTH then
		if (x1 - x0) < pwidth then
			self.globalzoom = width / (x1 - x0)
		end
		self.offset_x = -1 * x0 * self.globalzoom
		self.offset_y = -1 * y0 * self.globalzoom
		self.content_top = self.offset_y
		-- enable pan mode in ZOOM_FIT_TO_CONTENT_WIDTH
		self.globalzoommode = self.ZOOM_FIT_TO_CONTENT_WIDTH_PAN
	elseif self.globalzoommode == self.ZOOM_FIT_TO_CONTENT_WIDTH_PAN then
		if self.content_top == -2012 then
			-- We must handle previous page turn as a special cases,
			-- because we want to arrive at the bottom of previous page.
			-- Since this a real page turn, we need to recalcunate stuff.
			if (x1 - x0) < pwidth then
				self.globalzoom = width / (x1 - x0)
			end
			self.offset_x = -1 * x0 * self.globalzoom
			self.content_top = -1 * y0 * self.globalzoom
			self.offset_y = fb.bb:getHeight() - self.fullheight
		end
	elseif self.globalzoommode == self.ZOOM_FIT_TO_CONTENT_HEIGHT then
		if (y1 - y0) < pheight then
			self.globalzoom = height / (y1 - y0)
		end
		self.offset_x = -1 * x0 * self.globalzoom
		self.offset_y = -1 * y0 * self.globalzoom
	elseif self.globalzoommode == self.ZOOM_FIT_TO_CONTENT_HALF_WIDTH
		or self.globalzoommode == self.ZOOM_FIT_TO_CONTENT_HALF_WIDTH_MARGIN then
		local margin = self.pan_margin
		if self.globalzoommode == self.ZOOM_FIT_TO_CONTENT_HALF_WIDTH then margin = 0 end
		self.globalzoom = width / (x1 - x0 + margin)
		self.offset_x = -1 * x0 * self.globalzoom * 2 + margin
		self.globalzoom = height / (y1 - y0)
		self.offset_y = -1 * y0 * self.globalzoom * 2 + margin
		self.globalzoom = width / (x1 - x0 + margin) * 2
		print("column mode offset:"..self.offset_x.."*"..self.offset_y.." zoom:"..self.globalzoom);
		self.globalzoommode = self.ZOOM_BY_VALUE -- enable pan mode
		self.pan_x = self.offset_x
		self.pan_y = self.offset_y
		self.pan_by_page = true
	end

	dc:setZoom(self.globalzoom)
	self.globalzoom_orig = self.globalzoom

	dc:setRotate(self.globalrotate);
	self.fullwidth, self.fullheight = page:getSize(dc)
	if not preCache then -- save current page fullsize
		self.cur_full_width = self.fullwidth
		self.cur_full_height = self.fullheight
	end
	self.min_offset_x = fb.bb:getWidth() - self.fullwidth
	self.min_offset_y = fb.bb:getHeight() - self.fullheight
	if(self.min_offset_x > 0) then
		self.min_offset_x = 0
	end
	if(self.min_offset_y > 0) then
		self.min_offset_y = 0
	end

	print("# Reader:setZoom globalzoom:"..self.globalzoom.." globalrotate:"..self.globalrotate.." offset:"..self.offset_x.."*"..self.offset_y.." pagesize:"..self.fullwidth.."*"..self.fullheight.." min_offset:"..self.min_offset_x.."*"..self.min_offset_y)

	-- set gamma here, we don't have any other good place for this right now:
	if self.globalgamma ~= self.GAMMA_NO_GAMMA then
		print("gamma correction: "..self.globalgamma)
		dc:setGamma(self.globalgamma)
	end
	return dc
end

-- render and blit a page
function UniReader:show(no)
	local pagehash, offset_x, offset_y = self:drawOrCache(no)
	if not pagehash then
		return
	end
	self.pagehash = pagehash
	local bb = self.cache[pagehash].bb
	local dest_x = 0
	local dest_y = 0
	if bb:getWidth() - offset_x < width then
		-- we can't fill the whole output width, center the content
		dest_x = (width - (bb:getWidth() - offset_x)) / 2
	end
	if bb:getHeight() - offset_y < height and
	self.globalzoommode ~= self.ZOOM_FIT_TO_CONTENT_WIDTH_PAN then
		-- we can't fill the whole output height and not in
		-- ZOOM_FIT_TO_CONTENT_WIDTH_PAN mode, center the content
		dest_y = (height - (bb:getHeight() - offset_y)) / 2
	elseif self.globalzoommode == self.ZOOM_FIT_TO_CONTENT_WIDTH_PAN and
	self.offset_y > 0 then
		-- if we are in ZOOM_FIT_TO_CONTENT_WIDTH_PAN mode and turning to
		-- the top of the page, we might leave an empty space between the
		-- page top and screen top.
		dest_y = self.offset_y
	end
	if dest_x or dest_y then
		fb.bb:paintRect(0, 0, width, height, 8)
	end
	print("# blitFrom dest_off:("..dest_x..", "..dest_y..
		"), src_off:("..offset_x..", "..offset_y.."), "..
		"width:"..width..", height:"..height)
	fb.bb:blitFrom(bb, dest_x, dest_y, offset_x, offset_y, width, height)

	-- add highlights
	if self.highlight[no] then
		for k,v in ipairs(self.highlight[no]) do
			self:toggleTextHighLight(v)
		end
	end

	if self.rcount == self.rcountmax then
		print("full refresh")
		self.rcount = 1
		fb:refresh(0)
	else
		print("partial refresh")
		self.rcount = self.rcount + 1
		fb:refresh(1)
	end
	self.slot_visible = slot;
end

--[[
	@ pageno is the page you want to add to jump_stack
--]]
function UniReader:addJump(pageno, notes)
	local jump_item = nil
	local notes_to_add = notes
	if not notes_to_add then
		-- no notes given, auto generate from TOC entry
		notes_to_add = self:getTOCTitleByPage(self.pageno)
		if notes_to_add ~= "" then
			notes_to_add = "in "..notes_to_add
		end
	end
	-- move pageno page to jump_stack top if already in
	for _t,_v in ipairs(self.jump_stack) do
		if _v.page == pageno then
			jump_item = _v
			table.remove(self.jump_stack, _t)
			-- if original notes is not empty, probably defined by users,
			-- we use the original notes to overwrite auto generated notes
			-- from TOC entry
			if jump_item.notes ~= "" then
				notes_to_add = jump_item.notes
			end
			jump_item.notes = notes or notes_to_add
			break
		end
	end
	-- create a new one if page not found in stack
	if not jump_item then
		jump_item = {
			page = pageno,
			datetime = os.date("%Y-%m-%d %H:%M:%S"),
			notes = notes_to_add,
		}
	end

	-- insert item at the start
	table.insert(self.jump_stack, 1, jump_item)

	if #self.jump_stack > 10 then
		-- remove the last element to keep the size less than 10
		table.remove(self.jump_stack)
	end
end

function UniReader:delJump(pageno)
	for _t,_v in ipairs(self.jump_stack) do
		if _v.page == pageno then
			table.remove(self.jump_stack, _t)
		end
	end
end

-- change current page and cache next page after rendering
function UniReader:goto(no)
	if no < 1 or no > self.doc:getPages() then
		return
	end

	-- for jump_stack, distinguish jump from normal page turn
	if self.pageno and math.abs(self.pageno - no) > 1 then
		self:addJump(self.pageno)
	end

	self.pageno = no
	self:show(no)

	-- TODO: move the following to a more appropriate place
	-- into the caching section
	if no < self.doc:getPages() then
		if #self.bbox == 0 or not self.bbox.enabled then
			-- pre-cache next page, but if we will modify bbox don't!
			self:drawOrCache(no+1, true)
		end
	end
end

function UniReader:nextView()
	local pageno = self.pageno

	if self.globalzoommode == self.ZOOM_FIT_TO_CONTENT_WIDTH_PAN then
		if self.offset_y <= self.min_offset_y then
			-- hit content bottom, turn to next page
			self.globalzoommode = self.ZOOM_FIT_TO_CONTENT_WIDTH
			pageno = pageno + 1
		else
			-- goto next view of current page
			self.offset_y = self.offset_y - height + self.pan_overlap_vertical
		end
	else
		-- not in fit to content width pan mode, just do a page turn
		pageno = pageno + 1
		if self.pan_by_page then
			-- we are in two column mode
			self.offset_x = self.pan_x
			self.offset_y = self.pan_y
		end
	end

	return pageno
end

function UniReader:prevView()
	local pageno = self.pageno

	if self.globalzoommode == self.ZOOM_FIT_TO_CONTENT_WIDTH_PAN then
		if self.offset_y >= self.content_top then
			-- hit content top, turn to previous page
			-- set self.content_top with magic num to signal self:setZoom
			self.content_top = -2012
			pageno = pageno - 1
		else
			-- goto previous view of current page
			self.offset_y = self.offset_y + height - self.pan_overlap_vertical
		end
	else
		-- not in fit to content width pan mode, just do a page turn
		pageno = pageno - 1
		if self.pan_by_page then
			-- we are in two column mode
			self.offset_x = self.pan_x
			self.offset_y = self.pan_y
		end
	end

	return pageno
end

-- adjust global gamma setting
function UniReader:modifyGamma(factor)
	print("modifyGamma, gamma="..self.globalgamma.." factor="..factor)
	self.globalgamma = self.globalgamma * factor;
	self:goto(self.pageno)
end

-- adjust zoom state and trigger re-rendering
function UniReader:setGlobalZoomMode(newzoommode)
	if self.globalzoommode ~= newzoommode then
		self.globalzoommode = newzoommode
		self:goto(self.pageno)
	end
end

-- adjust zoom state and trigger re-rendering
function UniReader:setGlobalZoom(zoom)
	if self.globalzoom ~= zoom then
		self.globalzoommode = self.ZOOM_BY_VALUE
		self.globalzoom = zoom
		self:goto(self.pageno)
	end
end

function UniReader:setRotate(rotate)
	self.globalrotate = rotate
	self:goto(self.pageno)
end

-- @ orien: 1 for clockwise rotate, -1 for anti-clockwise
function UniReader:screenRotate(orien)
	Screen:screenRotate(orien)
	width, height = fb:getSize()
	self:clearCache()
	self:goto(self.pageno)
end

function UniReader:cleanUpTOCTitle(title)
	return title:gsub("\13", "")
end

function UniReader:fillTOC()
	self.toc = self.doc:getTOC()
end

function UniReader:getTOCTitleByPage(pageno)
	if not self.toc then
		-- build toc when needed.
		self:fillTOC()
	end

	-- no table of content
	if #self.toc == 0 then
		return ""
	end

	local pre_entry = self.toc[1]
	for _k,_v in ipairs(self.toc) do
		if _v.page > pageno then
			break
		end
		pre_entry = _v
	end
	return self:cleanUpTOCTitle(pre_entry.title)
end

function UniReader:showTOC()
	if not self.toc then
		-- build toc when needed.
		self:fillTOC()
	end
	local menu_items = {}
	local filtered_toc = {}
	-- build menu items
	for _k,_v in ipairs(self.toc) do
		table.insert(menu_items,
		("        "):rep(_v.depth-1)..self:cleanUpTOCTitle(_v.title))
		table.insert(filtered_toc,_v.page)
	end
	toc_menu = SelectMenu:new{
		menu_title = "Table of Contents",
		item_array = menu_items,
		no_item_msg = "This document does not have a Table of Contents.",
	}
	item_no = toc_menu:choose(0, fb.bb:getHeight())
	if item_no then
		self:goto(filtered_toc[item_no])
	else
		self:goto(self.pageno)
	end
end

function UniReader:showJumpStack()
	local menu_items = {}
	for _k,_v in ipairs(self.jump_stack) do
		table.insert(menu_items,
			_v.datetime.." -> Page ".._v.page.." ".._v.notes)
	end
	jump_menu = SelectMenu:new{
		menu_title = "Jump Keeper      (current page: "..self.pageno..")",
		item_array = menu_items,
		no_item_msg = "No jump history.",
	}
	item_no = jump_menu:choose(0, fb.bb:getHeight())
	if item_no then
		local jump_item = self.jump_stack[item_no]
		self:goto(jump_item.page)
	else
		self:goto(self.pageno)
	end
end

function UniReader:highLightText()
	return
end


function UniReader:toggleTextHighLight(word_list)
	return
end

function UniReader:showMenu()
	local ypos = height - 50
	local load_percent = (self.pageno / self.doc:getPages())

	fb.bb:paintRect(0, ypos, width, 50, 0)

	ypos = ypos + 15
	local face, fhash = Font:getFaceAndHash(22)
	local cur_section = self:getTOCTitleByPage(self.pageno)
	if cur_section ~= "" then
		cur_section = "Section: "..cur_section
	end
	renderUtf8Text(fb.bb, 10, ypos+6, face, fhash,
		"Page: "..self.pageno.."/"..self.doc:getPages()..
		"    "..cur_section, true)

	ypos = ypos + 15
	blitbuffer.progressBar(fb.bb, 10, ypos, width-20, 15,
							5, 4, load_percent, 8)
	fb:refresh(1)
	while 1 do
		local ev = input.waitForEvent()
		ev.code = adjustKeyEvents(ev)
		if ev.type == EV_KEY and ev.value == EVENT_VALUE_KEY_PRESS then
			if ev.code == KEY_BACK or ev.code == KEY_MENU then
				return
			end
		end
	end
end

function UniReader:oddEven(number)
	print("## oddEven "..number)
	if number % 2 == 1 then
		return "odd"
	else
		return "even"
	end
end

-- wait for input and handle it
function UniReader:inputLoop()
	local keep_running = true
	while 1 do
		local ev = input.waitForEvent()
		ev.code = adjustKeyEvents(ev)
		if ev.type == EV_KEY and ev.value == EVENT_VALUE_KEY_PRESS then
			local secs, usecs = util.gettime()
			keydef = Keydef:new(ev.code, getKeyModifier())
			print("key pressed: "..tostring(keydef))
			command = self.commands:getByKeydef(keydef)
			if command ~= nil then
				print("command to execute: "..tostring(command))
				ret_code = command.func(self,keydef)
				if ret_code == "break" then
					break;
				end
<<<<<<< HEAD
				self:goto(page)
			elseif ev.code == KEY_T then
				self:showTOC()
			elseif ev.code == KEY_B then
				if Keys.shiftmode then
					self:add_jump(self.pageno)
				else
					self:showJumpStack()
				end
			elseif ev.code == KEY_J then
				if Keys.shiftmode then
					self:screenRotate("clockwise")
				else
					self:setrotate( self.globalrotate + 10 )
				end
			elseif ev.code == KEY_K then
				if Keys.shiftmode then
					self:screenRotate("anticlockwise")
				else
					self:setrotate( self.globalrotate - 10 )
				end
			elseif ev.code == KEY_N then
				self:startHighLightMode()
			elseif ev.code == KEY_HOME then
				if Keys.shiftmode or Keys.altmode then
					-- signal quit
					keep_running = false
				end
				break
			elseif ev.code == KEY_Z and not (Keys.shiftmode or Keys.altmode) then
				local bbox = {}
				bbox["x0"] = - self.offset_x / self.globalzoom
				bbox["y0"] = - self.offset_y / self.globalzoom
				bbox["x1"] = bbox["x0"] + width / self.globalzoom
				bbox["y1"] = bbox["y0"] + height / self.globalzoom
				bbox.pan_x = self.pan_x
				bbox.pan_y = self.pan_y
				self.bbox[self.pageno] = bbox
				self.bbox[self:odd_even(self.pageno)] = bbox
				self.bbox.enabled = true
				print("# bbox " .. self.pageno .. dump(self.bbox)) 
				self.globalzoommode = self.ZOOM_FIT_TO_CONTENT -- use bbox
			elseif ev.code == KEY_Z and Keys.shiftmode then
				self.bbox[self.pageno] = nil;
				print("# bbox remove "..self.pageno .. dump(self.bbox));
			elseif ev.code == KEY_Z and Keys.altmode then
				self.bbox.enabled = not self.bbox.enabled;
				print("# bbox override: ", self.bbox.enabled);
			elseif ev.code == KEY_MENU then
				self:showMenu()
				self:goto(self.pageno)
=======
			else
				print("command not found: "..tostring(command))
>>>>>>> 5b2cd6cf
			end

			local nsecs, nusecs = util.gettime()
			local dur = (nsecs - secs) * 1000000 + nusecs - usecs
			print("E: T="..ev.type.." V="..ev.value.." C="..ev.code.." DUR="..dur)
		end
	end

	-- do clean up stuff
	self:clearCache()
	self.toc = nil
	if self.doc ~= nil then
		self.doc:close()
	end
	if self.settings ~= nil then
		self.settings:savesetting("last_page", self.pageno)
		self.settings:savesetting("gamma", self.globalgamma)
		self.settings:savesetting("jumpstack", self.jump_stack)
		self.settings:savesetting("bbox", self.bbox)
		self.settings:savesetting("globalzoom", self.globalzoom)
		self.settings:savesetting("globalzoommode", self.globalzoommode)
		self.settings:close()
	end

	return keep_running
end

-- command definitions
function UniReader:addAllCommands()
	self.commands = Commands:new()
	self.commands:add(KEY_PGFWD,nil,">",
		"next page",
		function(unireader)
			unireader:goto(unireader:nextView())
		end)
	self.commands:add(KEY_PGBCK,nil,"<",
		"previous page",
		function(unireader)
			unireader:goto(unireader:prevView())
		end)
	self.commands:add(KEY_PGFWD,MOD_ALT,">",
		"zoom in 10%",
		function(unireader)
			unireader:setGlobalZoom(unireader.globalzoom+unireader.globalzoom_orig*0.1)
		end)
	self.commands:add(KEY_PGBCK,MOD_ALT,"<",
		"zoom out 10%",
		function(unireader)
			unireader:setGlobalZoom(unireader.globalzoom-unireader.globalzoom_orig*0.1)
		end)
	self.commands:add(KEY_PGFWD,MOD_SHIFT,">",
		"zoom in 20%",
		function(unireader)
			unireader:setGlobalZoom(unireader.globalzoom+unireader.globalzoom_orig*0.2)
		end)
	self.commands:add(KEY_PGBCK,MOD_SHIFT,"<",
		"zoom out 20%",
		function(unireader)
			unireader:setGlobalZoom(unireader.globalzoom-unireader.globalzoom_orig*0.2)
		end)
	self.commands:add(KEY_BACK,nil,"back",
		"back to last jump",
		function(unireader)
			if #unireader.jump_stack ~= 0 then
				unireader:goto(unireader.jump_stack[1].page)
			end
		end)
	self.commands:add(KEY_BACK,MOD_ALT,"back",
		"close document",
		function(unireader)
			return "break"
		end)
	self.commands:add(KEY_VPLUS,nil,"vol+",
		"increase gamma 25%",
		function(unireader)
			unireader:modifyGamma( 1.25 )
		end)
	self.commands:add(KEY_VMINUS,nil,"vol-",
		"decrease gamma 25%",
		function(unireader)
			unireader:modifyGamma( 0.80 )
		end)
	--numeric key group
	local numeric_keydefs = {}
	for i=1,10 do numeric_keydefs[i]=Keydef:new(KEY_1+i-1,nil,tostring(i%10)) end
	self.commands:addGroup("[1..0]",numeric_keydefs,
		"jump to <key>*10% of document",
		function(unireader,keydef)
			print('jump to page: '..math.max(math.floor(unireader.doc:getPages()*(keydef.keycode-KEY_1)/9),1)..'/'..unireader.doc:getPages())
			unireader:goto(math.max(math.floor(unireader.doc:getPages()*(keydef.keycode-KEY_1)/9),1))
		end)
	-- end numeric keys
	self.commands:add(KEY_A,nil,"A",
		"zoom to fit page",
		function(unireader)
			unireader:setGlobalZoomMode(unireader.ZOOM_FIT_TO_PAGE)
		end)
	self.commands:add(KEY_A,MOD_SHIFT,"A",
		"zoom to fit content",
		function(unireader)
			unireader:setGlobalZoomMode(unireader.ZOOM_FIT_TO_CONTENT)
		end)
	self.commands:add(KEY_S,nil,"S",
		"zoom to fit page width",
		function(unireader)
			unireader:setGlobalZoomMode(unireader.ZOOM_FIT_TO_PAGE_WIDTH)
		end)
	self.commands:add(KEY_S,MOD_SHIFT,"S",
		"zoom to fit content width",
		function(unireader)
			unireader:setGlobalZoomMode(unireader.ZOOM_FIT_TO_CONTENT_WIDTH)
		end)
	self.commands:add(KEY_D,nil,"D",
		"zoom to fit page height",
		function(unireader)
			unireader:setGlobalZoomMode(unireader.ZOOM_FIT_TO_PAGE_HEIGHT)
		end)
	self.commands:add(KEY_D,MOD_SHIFT,"D",
		"zoom to fit content height",
		function(unireader)
			unireader:setGlobalZoomMode(unireader.ZOOM_FIT_TO_CONTENT_HEIGHT)
		end)
	self.commands:add(KEY_F,nil,"F",
		"zoom to fit margin 2-column mode",
		function(unireader)
			unireader:setGlobalZoomMode(unireader.ZOOM_FIT_TO_CONTENT_HALF_WIDTH_MARGIN)
		end)
	self.commands:add(KEY_F,MOD_SHIFT,"F",
		"zoom to fit content 2-column mode",
		function(unireader)
			unireader:setGlobalZoomMode(unireader.ZOOM_FIT_TO_CONTENT_HALF_WIDTH)
		end)
	self.commands:add(KEY_G,nil,"G",
		"goto page",
		function(unireader)
			local page = InputBox:input(height-100, 100, "Page:")
			-- convert string to number
			if not pcall(function () page = page + 0 end) then
				page = unireader.pageno
			else
				if page < 1 or page > unireader.doc:getPages() then
					page = unireader.pageno
				end
			end
			unireader:goto(page)
		end)
	self.commands:add(KEY_H,nil,"H",
		"show help page",
		function(unireader)
			HelpPage:show(0,height,unireader.commands)
			unireader:goto(unireader.pageno)
		end)
	self.commands:add(KEY_T,nil,"T",
		"show table of content",
		function(unireader)
			unireader:showTOC()
		end)
	self.commands:add(KEY_B,nil,"B",
		"show jump stack",
		function(unireader)
			unireader:showJumpStack()
		end)
	self.commands:add(KEY_B,MOD_SHIFT,"B",
		"add jump",
		function(unireader)
			unireader:addJump(unireader.pageno)
		end)
	self.commands:add(KEY_J,nil,"J",
		"rotate 10° clockwise",
		function(unireader)
			unireader:setRotate( unireader.globalrotate + 10 )
		end)
	self.commands:add(KEY_J,MOD_SHIFT,"J",
		"rotate screen 90° clockwise",
		function(unireader)
			unireader:screenRotate("clockwise")
		end)
	self.commands:add(KEY_K,nil,"K",
		"rotate 10° counterclockwise",
		function(unireader)
			unireader:setRotate( unireader.globalrotate - 10 )
		end)
	self.commands:add(KEY_K,MOD_SHIFT,"K",
		"rotate screen 90° counterclockwise",
		function(unireader)
			unireader:screenRotate("anticlockwise")
		end)
	self.commands:add(KEY_HOME,MOD_SHIFT_OR_ALT,"Home",
		"exit application",
		function(unireader)
			keep_running = false
			return "break"
		end)
	self.commands:add(KEY_Z,nil,"Z",
		"set crop mode",
		function(unireader)
			local bbox = {}
			bbox["x0"] = - unireader.offset_x / unireader.globalzoom
			bbox["y0"] = - unireader.offset_y / unireader.globalzoom
			bbox["x1"] = bbox["x0"] + width / unireader.globalzoom
			bbox["y1"] = bbox["y0"] + height / unireader.globalzoom
			bbox.pan_x = unireader.pan_x
			bbox.pan_y = unireader.pan_y
			unireader.bbox[unireader.pageno] = bbox
			unireader.bbox[unireader:oddEven(unireader.pageno)] = bbox
			unireader.bbox.enabled = true
			print("# bbox " .. unireader.pageno .. dump(unireader.bbox))
			unireader.globalzoommode = unireader.ZOOM_FIT_TO_CONTENT -- use bbox
		end)
	self.commands:add(KEY_Z,MOD_SHIFT,"Z",
		"reset crop",
		function(unireader)
			unireader.bbox[unireader.pageno] = nil;
			print("# bbox remove "..unireader.pageno .. dump(unireader.bbox));
		end)
	self.commands:add(KEY_Z,MOD_ALT,"Z",
		"toggle crop mode",
		function(unireader)
			unireader.bbox.enabled = not unireader.bbox.enabled;
			print("# bbox override: ", unireader.bbox.enabled);
		end)
	self.commands:add(KEY_MENU,nil,"Menu",
		"open menu",
		function(unireader)
			unireader:showMenu()
			unireader:goto(unireader.pageno)
		end)
	-- panning
	local panning_keys = {Keydef:new(KEY_FW_LEFT,MOD_ANY),Keydef:new(KEY_FW_RIGHT,MOD_ANY),Keydef:new(KEY_FW_UP,MOD_ANY),Keydef:new(KEY_FW_DOWN,MOD_ANY),Keydef:new(KEY_FW_PRESS,MOD_ANY)}
	self.commands:addGroup("[joypad]",panning_keys,
		"pan the active view; use Shift or Alt for smaller steps",
		function(unireader,keydef)
			if keydef.keycode ~= KEY_FW_PRESS then
				unireader.globalzoommode = unireader.ZOOM_BY_VALUE
			end
			if unireader.globalzoommode == unireader.ZOOM_BY_VALUE then
				local x
				local y
				if keydef.modifier==MOD_SHIFT then -- shift always moves in small steps
					x = unireader.shift_x / 2
					y = unireader.shift_y / 2
				elseif keydef.modifier==MOD_ALT then
					x = unireader.shift_x / 5
					y = unireader.shift_y / 5
				elseif unireader.pan_by_page then
					x = width;
					y = height - unireader.pan_overlap_vertical; -- overlap for lines which didn't fit
				else
					x = unireader.shift_x
					y = unireader.shift_y
				end

				print("offset "..unireader.offset_x.."*"..unireader.offset_x.." shift "..x.."*"..y.." globalzoom="..unireader.globalzoom)
				local old_offset_x = unireader.offset_x
				local old_offset_y = unireader.offset_y

				if keydef.keycode == KEY_FW_LEFT then
					print("# KEY_FW_LEFT "..unireader.offset_x.." + "..x.." > 0");
					unireader.offset_x = unireader.offset_x + x
					if unireader.pan_by_page then
						if unireader.offset_x > 0 and unireader.pageno > 1 then
							unireader.offset_x = unireader.pan_x
							unireader.offset_y = unireader.min_offset_y -- bottom
							unireader:goto(unireader.pageno - 1)
						else
							unireader.offset_y = unireader.min_offset_y
						end
					elseif unireader.offset_x > 0 then
						unireader.offset_x = 0
					end
				elseif keydef.keycode == KEY_FW_RIGHT then
					print("# KEY_FW_RIGHT "..unireader.offset_x.." - "..x.." < "..unireader.min_offset_x.." - "..unireader.pan_margin);
					unireader.offset_x = unireader.offset_x - x
					if unireader.pan_by_page then
						if unireader.offset_x < unireader.min_offset_x - unireader.pan_margin and unireader.pageno < unireader.doc:getPages() then
							unireader.offset_x = unireader.pan_x
							unireader.offset_y = unireader.pan_y
							unireader:goto(unireader.pageno + 1)
						else
							unireader.offset_y = unireader.pan_y
						end
					elseif unireader.offset_x < unireader.min_offset_x then
						unireader.offset_x = unireader.min_offset_x
					end
				elseif keydef.keycode == KEY_FW_UP then
					unireader.offset_y = unireader.offset_y + y
					if unireader.offset_y > 0 then
						unireader.offset_y = 0
					end
				elseif keydef.keycode == KEY_FW_DOWN then
					unireader.offset_y = unireader.offset_y - y
					if unireader.offset_y < unireader.min_offset_y then
						unireader.offset_y = unireader.min_offset_y
					end
				elseif keydef.keycode == KEY_FW_PRESS then
					if keydef.modifier==MOD_SHIFT then
						if unireader.pan_by_page then
							unireader.offset_x = unireader.pan_x
							unireader.offset_y = unireader.pan_y
						else
							unireader.offset_x = 0
							unireader.offset_y = 0
						end
					else
						unireader.pan_by_page = not unireader.pan_by_page
						if unireader.pan_by_page then
							unireader.pan_x = unireader.offset_x
							unireader.pan_y = unireader.offset_y
						end
					end
				end
				if old_offset_x ~= unireader.offset_x
				or old_offset_y ~= unireader.offset_y then
						unireader:goto(unireader.pageno)
				end
			end
<<<<<<< HEAD

			local nsecs, nusecs = util.gettime()
			local dur = (nsecs - secs) * 1000000 + nusecs - usecs
			print("E: T="..ev.type.." V="..ev.value.." C="..ev.code.." DUR="..dur)
		end
	end

	-- do clean up stuff
	self:clearcache()
	self.toc = nil
	if self.doc ~= nil then
		self.doc:close()
	end
	if self.settings ~= nil then
		self.settings:savesetting("last_page", self.pageno)
		self.settings:savesetting("gamma", self.globalgamma)
		self.settings:savesetting("jumpstack", self.jump_stack)
		self.settings:savesetting("highlight", self.highlight)
		self.settings:savesetting("bbox", self.bbox)
		self.settings:savesetting("globalzoom", self.globalzoom)
		self.settings:savesetting("globalzoommode", self.globalzoommode)
		self.settings:close()
	end

	return keep_running
=======
		end)
	-- end panning
	--print defined commands
	--for k,v in pairs(self.commands.map) do print(v) end
>>>>>>> 5b2cd6cf
end<|MERGE_RESOLUTION|>--- conflicted
+++ resolved
@@ -190,11 +190,7 @@
 		-- TODO: error handling
 		return nil
 	end
-<<<<<<< HEAD
 	local dc = self:setzoom(page, preCache)
-=======
-	local dc = self:setZoom(page)
->>>>>>> 5b2cd6cf
 
 	-- offset_x_in_page & offset_y_in_page is the offset within zoomed page
 	-- they are always positive.
@@ -299,11 +295,7 @@
 end
 
 -- set viewer state according to zoom state
-<<<<<<< HEAD
 function UniReader:setzoom(page, preCache)
-=======
-function UniReader:setZoom(page)
->>>>>>> 5b2cd6cf
 	local dc = DrawContext.new()
 	local pwidth, pheight = page:getSize(self.nulldc)
 	print("# page::getSize "..pwidth.."*"..pheight);
@@ -816,62 +808,8 @@
 				if ret_code == "break" then
 					break;
 				end
-<<<<<<< HEAD
-				self:goto(page)
-			elseif ev.code == KEY_T then
-				self:showTOC()
-			elseif ev.code == KEY_B then
-				if Keys.shiftmode then
-					self:add_jump(self.pageno)
-				else
-					self:showJumpStack()
-				end
-			elseif ev.code == KEY_J then
-				if Keys.shiftmode then
-					self:screenRotate("clockwise")
-				else
-					self:setrotate( self.globalrotate + 10 )
-				end
-			elseif ev.code == KEY_K then
-				if Keys.shiftmode then
-					self:screenRotate("anticlockwise")
-				else
-					self:setrotate( self.globalrotate - 10 )
-				end
-			elseif ev.code == KEY_N then
-				self:startHighLightMode()
-			elseif ev.code == KEY_HOME then
-				if Keys.shiftmode or Keys.altmode then
-					-- signal quit
-					keep_running = false
-				end
-				break
-			elseif ev.code == KEY_Z and not (Keys.shiftmode or Keys.altmode) then
-				local bbox = {}
-				bbox["x0"] = - self.offset_x / self.globalzoom
-				bbox["y0"] = - self.offset_y / self.globalzoom
-				bbox["x1"] = bbox["x0"] + width / self.globalzoom
-				bbox["y1"] = bbox["y0"] + height / self.globalzoom
-				bbox.pan_x = self.pan_x
-				bbox.pan_y = self.pan_y
-				self.bbox[self.pageno] = bbox
-				self.bbox[self:odd_even(self.pageno)] = bbox
-				self.bbox.enabled = true
-				print("# bbox " .. self.pageno .. dump(self.bbox)) 
-				self.globalzoommode = self.ZOOM_FIT_TO_CONTENT -- use bbox
-			elseif ev.code == KEY_Z and Keys.shiftmode then
-				self.bbox[self.pageno] = nil;
-				print("# bbox remove "..self.pageno .. dump(self.bbox));
-			elseif ev.code == KEY_Z and Keys.altmode then
-				self.bbox.enabled = not self.bbox.enabled;
-				print("# bbox override: ", self.bbox.enabled);
-			elseif ev.code == KEY_MENU then
-				self:showMenu()
-				self:goto(self.pageno)
-=======
 			else
 				print("command not found: "..tostring(command))
->>>>>>> 5b2cd6cf
 			end
 
 			local nsecs, nusecs = util.gettime()
@@ -1188,36 +1126,8 @@
 						unireader:goto(unireader.pageno)
 				end
 			end
-<<<<<<< HEAD
-
-			local nsecs, nusecs = util.gettime()
-			local dur = (nsecs - secs) * 1000000 + nusecs - usecs
-			print("E: T="..ev.type.." V="..ev.value.." C="..ev.code.." DUR="..dur)
-		end
-	end
-
-	-- do clean up stuff
-	self:clearcache()
-	self.toc = nil
-	if self.doc ~= nil then
-		self.doc:close()
-	end
-	if self.settings ~= nil then
-		self.settings:savesetting("last_page", self.pageno)
-		self.settings:savesetting("gamma", self.globalgamma)
-		self.settings:savesetting("jumpstack", self.jump_stack)
-		self.settings:savesetting("highlight", self.highlight)
-		self.settings:savesetting("bbox", self.bbox)
-		self.settings:savesetting("globalzoom", self.globalzoom)
-		self.settings:savesetting("globalzoommode", self.globalzoommode)
-		self.settings:close()
-	end
-
-	return keep_running
-=======
 		end)
 	-- end panning
 	--print defined commands
 	--for k,v in pairs(self.commands.map) do print(v) end
->>>>>>> 5b2cd6cf
 end